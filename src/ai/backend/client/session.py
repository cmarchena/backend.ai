from __future__ import annotations

import abc
import asyncio
import inspect
import queue
import threading
import warnings
from contextvars import Context, ContextVar, copy_context
from typing import (
    Any,
    AsyncIterator,
    Awaitable,
    Coroutine,
    Iterator,
    Literal,
    Tuple,
    TypeVar,
    Union,
)

import aiohttp
from multidict import CIMultiDict

from .config import MIN_API_VERSION, APIConfig, get_config, parse_api_version
from .exceptions import APIVersionWarning, BackendAPIError, BackendClientError
from .types import Sentinel, sentinel

__all__ = (
    "BaseSession",
    "Session",
    "AsyncSession",
    "api_session",
)


api_session: ContextVar[BaseSession] = ContextVar("api_session")


async def _negotiate_api_version(
    http_session: aiohttp.ClientSession,
    config: APIConfig,
) -> Tuple[int, str]:
    client_version = parse_api_version(config.version)
    try:
        timeout_config = aiohttp.ClientTimeout(
            total=None,
            connect=None,
            sock_connect=config.connection_timeout,
            sock_read=config.read_timeout,
        )
        headers = CIMultiDict(
            [
                ("User-Agent", config.user_agent),
            ]
        )
        probe_url = (
            config.endpoint / "func/" if config.endpoint_type == "session" else config.endpoint
        )
        async with http_session.get(probe_url, timeout=timeout_config, headers=headers) as resp:
            resp.raise_for_status()
            server_info = await resp.json()
            server_version = parse_api_version(server_info["version"])
            if server_version > client_version:
                warnings.warn(
                    "The server API version is higher than the client. "
                    "Please upgrade the client package.",
                    category=APIVersionWarning,
                )
            if server_version < MIN_API_VERSION:
                warnings.warn(
                    f"The server is too old and does not meet the minimum API version requirement: "
                    f"v{MIN_API_VERSION[0]}.{MIN_API_VERSION[1]}\n"
                    f"Please upgrade the server or downgrade/reinstall the client SDK with "
                    f"the same major.minor release of the server.",
                    category=APIVersionWarning,
                )
            return min(server_version, client_version)
    except (asyncio.TimeoutError, aiohttp.ClientError):
        # fallback to the configured API version
        return client_version


async def _close_aiohttp_session(session: aiohttp.ClientSession) -> None:
    # This is a hacky workaround for premature closing of SSL transports
    # on Windows Proactor event loops.
    # Thanks to Vadim Markovtsev's comment on the aiohttp issue #1925.
    # (https://github.com/aio-libs/aiohttp/issues/1925#issuecomment-592596034)
    transports = 0
    all_is_lost = asyncio.Event()
    if session.connector is None:
        all_is_lost.set()
    else:
        if len(session.connector._conns) == 0:
            all_is_lost.set()
        for conn in session.connector._conns.values():
            for handler, _ in conn:
                proto = getattr(handler.transport, "_ssl_protocol", None)
                if proto is None:
                    continue
                transports += 1
                orig_lost = proto.connection_lost
                orig_eof_received = proto.eof_received

                def connection_lost(exc):
                    orig_lost(exc)
                    nonlocal transports
                    transports -= 1
                    if transports == 0:
                        all_is_lost.set()

                def eof_received():
                    try:
                        orig_eof_received()
                    except AttributeError:
                        # It may happen that eof_received() is called after
                        # _app_protocol and _transport are set to None.
                        pass

                proto.connection_lost = connection_lost
                proto.eof_received = eof_received
    await session.close()
    if transports > 0:
        await all_is_lost.wait()


_Item = TypeVar("_Item")


class _SyncWorkerThread(threading.Thread):

    work_queue: queue.Queue[
        Union[
            Tuple[Union[AsyncIterator, Coroutine], Context],
            Sentinel,
        ]
    ]
    done_queue: queue.Queue[Union[Any, Exception]]
    stream_queue: queue.Queue[Union[Any, Exception, Sentinel]]
    stream_block: threading.Event
    agen_shutdown: bool

    __slots__ = (
        "work_queue",
        "done_queue",
        "stream_queue",
        "stream_block",
        "agen_shutdown",
    )

    def __init__(self, *args, **kwargs) -> None:
        super().__init__(*args, **kwargs)
        self.work_queue = queue.Queue()
        self.done_queue = queue.Queue()
        self.stream_queue = queue.Queue()
        self.stream_block = threading.Event()
        self.agen_shutdown = False

    def run(self) -> None:
        loop = asyncio.new_event_loop()
        asyncio.set_event_loop(loop)
        try:
            while True:
                item = self.work_queue.get()
                if item is sentinel:
                    break
                coro, ctx = item
                if inspect.isasyncgen(coro):
                    ctx.run(loop.run_until_complete, self.agen_wrapper(coro))
                else:
                    try:
                        # FIXME: Once python/mypy#12756 is resolved, remove the type-ignore tag.
                        result = ctx.run(loop.run_until_complete, coro)  # type: ignore
                    except Exception as e:
                        self.done_queue.put_nowait(e)
                    else:
                        self.done_queue.put_nowait(result)
                self.work_queue.task_done()
        except (SystemExit, KeyboardInterrupt):
            pass
        finally:
            loop.run_until_complete(loop.shutdown_asyncgens())
            loop.stop()
            loop.close()

    def execute(self, coro: Coroutine) -> Any:
        ctx = copy_context()  # preserve context for the worker thread
        try:
            self.work_queue.put((coro, ctx))
            result = self.done_queue.get()
            self.done_queue.task_done()
            if isinstance(result, Exception):
                raise result
            return result
        finally:
            del ctx

    async def agen_wrapper(self, agen):
        self.agen_shutdown = False
        try:
            async for item in agen:
                self.stream_block.clear()
                self.stream_queue.put(item)
                # flow-control the generator.
                self.stream_block.wait()
                if self.agen_shutdown:
                    break
        except Exception as e:
            self.stream_queue.put(e)
        finally:
            self.stream_queue.put(sentinel)
            await agen.aclose()

    def execute_generator(self, asyncgen: AsyncIterator[_Item]) -> Iterator[_Item]:
        ctx = copy_context()  # preserve context for the worker thread
        try:
            self.work_queue.put((asyncgen, ctx))
            while True:
                item = self.stream_queue.get()
                try:
                    if item is sentinel:
                        break
                    if isinstance(item, Exception):
                        raise item
                    yield item
                finally:
                    self.stream_block.set()
                    self.stream_queue.task_done()
        finally:
            del ctx

    def interrupt_generator(self):
        self.agen_shutdown = True
        self.stream_block.set()
        self.stream_queue.put(sentinel)


class BaseSession(metaclass=abc.ABCMeta):
    """
    The base abstract class for sessions.
    """

    __slots__ = (
<<<<<<< HEAD
        '_config', '_closed', '_context_token', '_proxy_mode',
        'aiohttp_session', 'api_version',
        'System', 'Manager', 'Admin',
        'Agent', 'AgentWatcher', 'ScalingGroup', 'Storage',
        'Image', 'ComputeSession', 'SessionTemplate',
        'Domain', 'Group', 'Auth', 'User', 'KeyPair',
        'BackgroundTask',
        'EtcdConfig',
        'Resource', 'KeypairResourcePolicy',
        'VFolder', 'Dotfile',
        'ServerLog',
        'AuditLog',
=======
        "_config",
        "_closed",
        "_context_token",
        "_proxy_mode",
        "aiohttp_session",
        "api_version",
        "System",
        "Manager",
        "Admin",
        "Agent",
        "AgentWatcher",
        "ScalingGroup",
        "Storage",
        "Image",
        "ComputeSession",
        "SessionTemplate",
        "Domain",
        "Group",
        "Auth",
        "User",
        "KeyPair",
        "BackgroundTask",
        "EtcdConfig",
        "Resource",
        "KeypairResourcePolicy",
        "VFolder",
        "Dotfile",
        "ServerLog",
>>>>>>> 14373e7b
    )

    aiohttp_session: aiohttp.ClientSession
    api_version: Tuple[int, str]

    _closed: bool
    _config: APIConfig
    _proxy_mode: bool

    def __init__(
        self,
        *,
        config: APIConfig = None,
        proxy_mode: bool = False,
    ) -> None:
        self._closed = False
        self._config = config if config else get_config()
        self._proxy_mode = proxy_mode
        self.api_version = parse_api_version(self._config.version)

        from .func.admin import Admin
        from .func.agent import Agent, AgentWatcher
        from .func.audit_logs import AuditLog
        from .func.auth import Auth
        from .func.bgtask import BackgroundTask
        from .func.domain import Domain
        from .func.dotfile import Dotfile
        from .func.etcd import EtcdConfig
        from .func.group import Group
        from .func.image import Image
        from .func.keypair import KeyPair
        from .func.keypair_resource_policy import KeypairResourcePolicy
        from .func.manager import Manager
        from .func.resource import Resource
        from .func.scaling_group import ScalingGroup
        from .func.server_log import ServerLog
        from .func.session import ComputeSession
        from .func.session_template import SessionTemplate
        from .func.storage import Storage
        from .func.system import System
        from .func.user import User
        from .func.vfolder import VFolder

        self.System = System
        self.Admin = Admin
        self.Agent = Agent
        self.AgentWatcher = AgentWatcher
        self.Storage = Storage
        self.Auth = Auth
        self.BackgroundTask = BackgroundTask
        self.EtcdConfig = EtcdConfig
        self.Domain = Domain
        self.Group = Group
        self.Image = Image
        self.ComputeSession = ComputeSession
        self.KeyPair = KeyPair
        self.Manager = Manager
        self.Resource = Resource
        self.KeypairResourcePolicy = KeypairResourcePolicy
        self.User = User
        self.ScalingGroup = ScalingGroup
        self.SessionTemplate = SessionTemplate
        self.VFolder = VFolder
        self.Dotfile = Dotfile
        self.ServerLog = ServerLog
        self.AuditLog = AuditLog

    @property
    def proxy_mode(self) -> bool:
        """
        If set True, it skips API version negotiation when opening the session.
        """
        return self._proxy_mode

    @abc.abstractmethod
    def open(self) -> Union[None, Awaitable[None]]:
        """
        Initializes the session and perform version negotiation.
        """
        raise NotImplementedError

    @abc.abstractmethod
    def close(self) -> Union[None, Awaitable[None]]:
        """
        Terminates the session and releases underlying resources.
        """
        raise NotImplementedError

    @property
    def closed(self) -> bool:
        """
        Checks if the session is closed.
        """
        return self._closed

    @property
    def config(self) -> APIConfig:
        """
        The configuration used by this session object.
        """
        return self._config

    def __enter__(self) -> BaseSession:
        raise NotImplementedError

    def __exit__(self, *exc_info) -> Literal[False]:
        return False

    async def __aenter__(self) -> BaseSession:
        raise NotImplementedError

    async def __aexit__(self, *exc_info) -> Literal[False]:
        return False


class Session(BaseSession):
    """
    A context manager for API client sessions that makes API requests synchronously.
    You may call simple request-response APIs like a plain Python function,
    but cannot use streaming APIs based on WebSocket and Server-Sent Events.
    """

    __slots__ = ("_worker_thread",)

    def __init__(
        self,
        *,
        config: APIConfig = None,
        proxy_mode: bool = False,
    ) -> None:
        super().__init__(config=config, proxy_mode=proxy_mode)
        self._worker_thread = _SyncWorkerThread()
        self._worker_thread.start()

        async def _create_aiohttp_session() -> aiohttp.ClientSession:
            ssl = None
            if self._config.skip_sslcert_validation:
                ssl = False
            connector = aiohttp.TCPConnector(ssl=ssl)
            return aiohttp.ClientSession(connector=connector)

        self.aiohttp_session = self.worker_thread.execute(_create_aiohttp_session())

    def open(self) -> None:
        self._context_token = api_session.set(self)
        if not self._proxy_mode:
            self.api_version = self.worker_thread.execute(
                _negotiate_api_version(self.aiohttp_session, self.config)
            )

    def close(self) -> None:
        """
        Terminates the session.  It schedules the ``close()`` coroutine
        of the underlying aiohttp session and then enqueues a sentinel
        object to indicate termination.  Then it waits until the worker
        thread to self-terminate by joining.
        """
        if self._closed:
            return
        self._closed = True
        self._worker_thread.interrupt_generator()
        self._worker_thread.execute(_close_aiohttp_session(self.aiohttp_session))
        self._worker_thread.work_queue.put(sentinel)
        self._worker_thread.join()
        api_session.reset(self._context_token)

    @property
    def worker_thread(self):
        """
        The thread that internally executes the asynchronous implementations
        of the given API functions.
        """
        return self._worker_thread

    def __enter__(self) -> Session:
        assert not self.closed, "Cannot reuse closed session"
        self.open()
        if self.config.announcement_handler:
            try:
                payload = self.Manager.get_announcement()
                if payload["enabled"]:
                    self.config.announcement_handler(payload["message"])
            except (BackendClientError, BackendAPIError):
                # The server may be an old one without annoucement API.
                pass
        return self

    def __exit__(self, *exc_info) -> Literal[False]:
        self.close()
        return False  # raise up the inner exception


class AsyncSession(BaseSession):
    """
    A context manager for API client sessions that makes API requests asynchronously.
    You may call all APIs as coroutines.
    WebSocket-based APIs and SSE-based APIs returns special response types.
    """

    def __init__(
        self,
        *,
        config: APIConfig = None,
        proxy_mode: bool = False,
    ) -> None:
        super().__init__(config=config, proxy_mode=proxy_mode)
        ssl = None
        if self._config.skip_sslcert_validation:
            ssl = False
        connector = aiohttp.TCPConnector(ssl=ssl)
        self.aiohttp_session = aiohttp.ClientSession(connector=connector)

    async def _aopen(self) -> None:
        self._context_token = api_session.set(self)
        if not self._proxy_mode:
            self.api_version = await _negotiate_api_version(self.aiohttp_session, self.config)

    def open(self) -> Awaitable[None]:
        return self._aopen()

    async def _aclose(self) -> None:
        if self._closed:
            return
        self._closed = True
        await _close_aiohttp_session(self.aiohttp_session)
        api_session.reset(self._context_token)

    def close(self) -> Awaitable[None]:
        return self._aclose()

    async def __aenter__(self) -> AsyncSession:
        assert not self.closed, "Cannot reuse closed session"
        await self.open()
        if self.config.announcement_handler:
            try:
                payload = await self.Manager.get_announcement()
                if payload["enabled"]:
                    self.config.announcement_handler(payload["message"])
            except (BackendClientError, BackendAPIError):
                # The server may be an old one without annoucement API.
                pass
        return self

    async def __aexit__(self, *exc_info) -> Literal[False]:
        await self.close()
        return False  # raise up the inner exception<|MERGE_RESOLUTION|>--- conflicted
+++ resolved
@@ -241,7 +241,6 @@
     """
 
     __slots__ = (
-<<<<<<< HEAD
         '_config', '_closed', '_context_token', '_proxy_mode',
         'aiohttp_session', 'api_version',
         'System', 'Manager', 'Admin',
@@ -254,36 +253,6 @@
         'VFolder', 'Dotfile',
         'ServerLog',
         'AuditLog',
-=======
-        "_config",
-        "_closed",
-        "_context_token",
-        "_proxy_mode",
-        "aiohttp_session",
-        "api_version",
-        "System",
-        "Manager",
-        "Admin",
-        "Agent",
-        "AgentWatcher",
-        "ScalingGroup",
-        "Storage",
-        "Image",
-        "ComputeSession",
-        "SessionTemplate",
-        "Domain",
-        "Group",
-        "Auth",
-        "User",
-        "KeyPair",
-        "BackgroundTask",
-        "EtcdConfig",
-        "Resource",
-        "KeypairResourcePolicy",
-        "VFolder",
-        "Dotfile",
-        "ServerLog",
->>>>>>> 14373e7b
     )
 
     aiohttp_session: aiohttp.ClientSession
@@ -294,8 +263,7 @@
     _proxy_mode: bool
 
     def __init__(
-        self,
-        *,
+        self, *,
         config: APIConfig = None,
         proxy_mode: bool = False,
     ) -> None:
