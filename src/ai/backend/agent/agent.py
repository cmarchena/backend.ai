--- conflicted
+++ resolved
@@ -588,11 +588,7 @@
 
         self.zmq_ctx = zmq.asyncio.Context()
 
-<<<<<<< HEAD
-        alloc_map_mod.log_alloc_map = self.local_config['debug']['log-alloc-map']
-=======
-        resources_mod.log_alloc_map = self.local_config["debug"]["log-alloc-map"]
->>>>>>> 9f9ecfad
+        alloc_map_mod.log_alloc_map = self.local_config["debug"]["log-alloc-map"]
         computers, self.slots = await self.detect_resources()
         for name, computer in computers.items():
             devices = await computer.list_devices()
