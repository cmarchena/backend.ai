from __future__ import annotations

<<<<<<< HEAD
from abc import ABCMeta, abstractmethod
from collections import defaultdict
from decimal import Decimal
import logging
import json
=======
import enum
import fnmatch
import json
import logging
import operator
from abc import ABCMeta, abstractmethod
from collections import defaultdict
from decimal import ROUND_DOWN, Decimal
>>>>>>> 39c292ef
from pathlib import Path
from typing import (
    TYPE_CHECKING,
    Any,
    Collection,
<<<<<<< HEAD
=======
    FrozenSet,
    Iterable,
>>>>>>> 39c292ef
    Iterator,
    List,
    Mapping,
    MutableMapping,
    Optional,
    Sequence,
    Set,
    TextIO,
    Tuple,
    Type,
    cast,
)

import aiodocker
import attr

from ai.backend.common.logging import BraceStyleAdapter
from ai.backend.common.plugin import AbstractPlugin, BasePluginContext
from ai.backend.common.types import (
    BinarySize,
    DeviceId,
    DeviceModelInfo,
    DeviceName,
    HardwareMetadata,
    MountPermission,
    MountTypes,
    ResourceSlot,
    SlotName,
    SlotTypes,
)
<<<<<<< HEAD
from ai.backend.common.logging import BraceStyleAdapter
from ai.backend.common.plugin import AbstractPlugin, BasePluginContext
from .alloc_map import (  # Expose legacy import names for plugins  # noqa: F401
    AbstractAllocMap as AbstractAllocMap,
    AllocationStrategy as AllocationStrategy,
    DiscretePropertyAllocMap as DiscretePropertyAllocMap,
    FractionAllocMap as FractionAllocMap,
    DeviceSlotInfo as DeviceSlotInfo,
=======

from .exception import (
    InsufficientResource,
    InvalidResourceArgument,
    InvalidResourceCombination,
    NotMultipleOfQuantum,
>>>>>>> 39c292ef
)
from .stats import ContainerMeasurement, NodeMeasurement, StatContext
from .types import Container as SessionContainer

if TYPE_CHECKING:
    from io import TextIOWrapper

<<<<<<< HEAD
log = BraceStyleAdapter(logging.getLogger(__name__))
=======
    from aiofiles.threadpool.text import AsyncTextIOWrapper

log = BraceStyleAdapter(logging.getLogger('ai.backend.agent.resources'))
>>>>>>> 39c292ef

known_slot_types: Mapping[SlotName, SlotTypes] = {}


@attr.s(auto_attribs=True, slots=True)
class KernelResourceSpec:
    """
    This struct-like object stores the kernel resource allocation information
    with serialization and deserialization.

    It allows seamless reconstruction of allocations even when the agent restarts
    while kernel containers are running.
    """

    container_id: str
    """The container ID to refer inside containers."""

    slots: Mapping[SlotName, str]
    """Stores the original user-requested resource slots."""

    allocations: MutableMapping[DeviceName, Mapping[SlotName, Mapping[DeviceId, Decimal]]]
    """
    Represents the resource allocations for each slot (device) type and devices.
    """

    scratch_disk_size: int
    """The size of scratch disk. (not implemented yet)"""

    mounts: List['Mount'] = attr.Factory(list)
    """The mounted vfolder list."""

    def freeze(self) -> None:
        """Replace the attribute setter to make it immutable."""
        # TODO: implement
        pass

        # def _frozen_setattr(self, name, value):
        #     raise RuntimeError("tried to modify a frozen KernelResourceSpec object")

        # self.mounts = tuple(self.mounts)  # type: ignore
        # # TODO: wrap slots and allocations with frozendict?
        # setattr(self, '__setattr__', _frozen_setattr)  # <-- __setattr__ is read-only... :(

    def write_to_string(self) -> str:
        mounts_str = ','.join(map(str, self.mounts))
        slots_str = json.dumps({
            k: str(v) for k, v in self.slots.items()
        })

        resource_str = f'CID={self.container_id}\n'
        resource_str += f'SCRATCH_SIZE={BinarySize(self.scratch_disk_size):m}\n'
        resource_str += f'MOUNTS={mounts_str}\n'
        resource_str += f'SLOTS={slots_str}\n'

        for device_name, slots in self.allocations.items():
            for slot_name, per_device_alloc in slots.items():
                if not (slot_name.startswith(f'{device_name}.') or slot_name == device_name):
                    raise ValueError(f'device_name ({device_name}) must be a prefix of '
                                     f'slot_name ({slot_name})')
                pieces = []
                for dev_id, alloc in per_device_alloc.items():
                    if known_slot_types.get(slot_name, 'count') == 'bytes':
                        pieces.append(f'{dev_id}:{BinarySize(alloc):s}')
                    else:
                        pieces.append(f'{dev_id}:{alloc}')
                alloc_str = ','.join(pieces)
                resource_str += f'{slot_name.upper()}_SHARES={alloc_str}\n'

        return resource_str

    def write_to_file(self, file: TextIO) -> None:
        file.write(self.write_to_string())

    @classmethod
    def read_from_string(cls, text: str) -> 'KernelResourceSpec':
        kvpairs = {}
        for line in text.split('\n'):
            if '=' not in line:
                continue
            key, val = line.strip().split('=', maxsplit=1)
            kvpairs[key] = val
        allocations = cast(
            MutableMapping[
                DeviceName,
                MutableMapping[SlotName, Mapping[DeviceId, Decimal]],
            ],
            defaultdict(lambda: defaultdict(Decimal)),
        )
        for key, val in kvpairs.items():
            if key.endswith('_SHARES'):
                slot_name = SlotName(key[:-7].lower())
                device_name = DeviceName(slot_name.split('.')[0])
                per_device_alloc: MutableMapping[DeviceId, Decimal] = {}
                for entry in val.split(','):
                    raw_dev_id, _, raw_alloc = entry.partition(':')
                    if not raw_dev_id or not raw_alloc:
                        continue
                    dev_id = DeviceId(raw_dev_id)
                    try:
                        if known_slot_types.get(slot_name, 'count') == 'bytes':
                            alloc = Decimal(BinarySize.from_str(raw_alloc))
                        else:
                            alloc = Decimal(raw_alloc)
                    except KeyError as e:
                        log.warning('A previously launched container has '
                                    'unknown slot type: {}. Ignoring it.',
                                    e.args[0])
                        continue
                    per_device_alloc[dev_id] = alloc
                allocations[device_name][slot_name] = per_device_alloc
        mounts = [Mount.from_str(m) for m in kvpairs['MOUNTS'].split(',') if m]
        return cls(
            container_id=kvpairs.get('CID', 'unknown'),
            scratch_disk_size=BinarySize.finite_from_str(kvpairs['SCRATCH_SIZE']),
            allocations=dict(allocations),
            slots=ResourceSlot(json.loads(kvpairs['SLOTS'])),
            mounts=mounts,
        )

    @classmethod
    def read_from_file(cls, file: TextIOWrapper) -> 'KernelResourceSpec':
        text = '\n'.join(file.readlines())
        return cls.read_from_string(text)

    @classmethod
    async def aread_from_file(cls, file: AsyncTextIOWrapper) -> 'KernelResourceSpec':
        text = '\n'.join(await file.readlines())  # type: ignore
        return cls.read_from_string(text)

    def to_json_serializable_dict(self) -> Mapping[str, Any]:
        o = attr.asdict(self)
        for slot_name, alloc in o['slots'].items():
            if known_slot_types.get(slot_name, 'count') == 'bytes':
                o['slots'] = f'{BinarySize(alloc):s}'
            else:
                o['slots'] = str(alloc)
        for dev_name, dev_alloc in o['allocations'].items():
            for slot_name, per_device_alloc in dev_alloc.items():
                for dev_id, alloc in per_device_alloc.items():
                    if known_slot_types.get(slot_name, 'count') == 'bytes':
                        alloc = f'{BinarySize(alloc):s}'
                    else:
                        alloc = str(alloc)
                    o['allocations'][dev_name][slot_name][dev_id] = alloc
        o['mounts'] = list(map(str, self.mounts))
        return o

    def to_json(self) -> str:
        return json.dumps(self.to_json_serializable_dict())


@attr.s(auto_attribs=True)
class AbstractComputeDevice():
    device_id: DeviceId
    hw_location: str            # either PCI bus ID or arbitrary string
    numa_node: Optional[int]    # NUMA node ID (None if not applicable)
    memory_size: int            # bytes of available per-accelerator memory
    processing_units: int       # number of processing units (e.g., cores, SMP)


class AbstractComputePlugin(AbstractPlugin, metaclass=ABCMeta):

    key: DeviceName = DeviceName('accelerator')
    slot_types: Sequence[Tuple[SlotName, SlotTypes]]
    exclusive_slot_types: Set[str]

    @abstractmethod
    async def list_devices(self) -> Collection[AbstractComputeDevice]:
        """
        Return the list of accelerator devices, as read as physically
        on the host.
        """
        raise NotImplementedError

    @abstractmethod
    async def available_slots(self) -> Mapping[SlotName, Decimal]:
        """
        Return available slot amounts for each slot key.
        """
        raise NotImplementedError

    @abstractmethod
    def get_version(self) -> str:
        """
        Return the version string of the plugin.
        """
        raise NotImplementedError

    @abstractmethod
    async def extra_info(self) -> Mapping[str, str]:
        """
        Return extra information related to this plugin,
        such as the underlying driver version and feature flags.
        """
        return {}

    @abstractmethod
    async def gather_node_measures(self, ctx: StatContext) -> Sequence[NodeMeasurement]:
        """
        Return the system-level and device-level statistic metrics.

        It may return any number of metrics using different statistics key names in the
        returning map.
        Note that the key must not conflict with other accelerator plugins and must not
        contain dots.
        """
        raise NotImplementedError

    @abstractmethod
    async def gather_container_measures(
        self,
        ctx: StatContext,
        container_ids: Sequence[str],
    ) -> Sequence[ContainerMeasurement]:
        """
        Return the container-level statistic metrics.
        """
        raise NotImplementedError

    @abstractmethod
    async def create_alloc_map(self) -> 'AbstractAllocMap':
        """
        Create and return an allocation map for this plugin.
        """
        raise NotImplementedError

    @abstractmethod
    async def get_hooks(self, distro: str, arch: str) -> Sequence[Path]:
        """
        Return the library hook paths used by the plugin (optional).

        :param str distro: The target Linux distribution such as "ubuntu16.04" or
                           "alpine3.8"
        :param str arch: The target CPU architecture such as "amd64"
        """
        return []

    @abstractmethod
    async def generate_docker_args(
        self,
        docker: aiodocker.docker.Docker,
        device_alloc,
    ) -> Mapping[str, Any]:
        """
        When starting a new container, generate device-specific options for the
        docker container create API as a dictionary, referring the given allocation
        map.  The agent will merge it with its own options.
        """
        return {}

    async def generate_resource_data(self, device_alloc) -> Mapping[str, str]:
        """
        Generate extra resource.txt key-value pair sets to be used by the plugin's
        own hook libraries in containers.
        """
        return {}

    @abstractmethod
    async def restore_from_container(
        self,
        container: SessionContainer,
        alloc_map: AbstractAllocMap,
    ) -> None:
        """
        When the agent restarts, retore the allocation map from the container
        metadata dictionary fetched from aiodocker.
        """
        pass

    @abstractmethod
    async def get_attached_devices(
        self,
        device_alloc: Mapping[SlotName, Mapping[DeviceId, Decimal]],
    ) -> Sequence[DeviceModelInfo]:
        """
        Make up container-attached device information with allocated device id.
        """
        return []

    async def get_node_hwinfo(self) -> HardwareMetadata:
        raise NotImplementedError


class ComputePluginContext(BasePluginContext[AbstractComputePlugin]):
    plugin_group = 'backendai_accelerator_v20'

    @classmethod
    def discover_plugins(
        cls,
        plugin_group: str,
        blocklist: set[str] = None,
    ) -> Iterator[Tuple[str, Type[AbstractComputePlugin]]]:
        scanned_plugins = [*super().discover_plugins(plugin_group, blocklist)]

        def accel_lt_intrinsic(item):
            # push back "intrinsic" plugins (if exists)
            if item[0] in ('cpu', 'mem'):
                return 0
            return -1

        scanned_plugins.sort(key=accel_lt_intrinsic)
        yield from scanned_plugins

    def attach_intrinsic_device(self, plugin: AbstractComputePlugin) -> None:
        self.plugins[plugin.key] = plugin


@attr.s(auto_attribs=True, slots=True)
class Mount:
    type: MountTypes
    source: Optional[Path]
    target: Path
    permission: MountPermission = MountPermission.READ_ONLY
    opts: Optional[Mapping[str, Any]] = None

    def __str__(self):
        return f'{self.source}:{self.target}:{self.permission.value}'

    @classmethod
    def from_str(cls, s):
        source, target, perm = s.split(':')
        source = Path(source)
        type = MountTypes.BIND
        if not source.is_absolute():
            if len(source.parts) == 1:
                source = str(source)
                type = MountTypes.VOLUME
            else:
                raise ValueError('Mount source must be an absolute path '
                                 'if it is not a volume name.',
                                 source)
        target = Path(target)
        if not target.is_absolute():
            raise ValueError('Mount target must be an absolute path.', target)
        perm = MountPermission(perm)
        return cls(type, source, target, perm, None)


def bitmask2set(mask: int) -> FrozenSet[int]:
    bpos = 0
    bset = []
    while mask > 0:
        if (mask & 1) == 1:
            bset.append(bpos)
        mask = (mask >> 1)
        bpos += 1
    return frozenset(bset)<|MERGE_RESOLUTION|>--- conflicted
+++ resolved
@@ -1,31 +1,16 @@
 from __future__ import annotations
 
-<<<<<<< HEAD
+import json
+import logging
 from abc import ABCMeta, abstractmethod
 from collections import defaultdict
 from decimal import Decimal
-import logging
-import json
-=======
-import enum
-import fnmatch
-import json
-import logging
-import operator
-from abc import ABCMeta, abstractmethod
-from collections import defaultdict
-from decimal import ROUND_DOWN, Decimal
->>>>>>> 39c292ef
 from pathlib import Path
 from typing import (
     TYPE_CHECKING,
     Any,
     Collection,
-<<<<<<< HEAD
-=======
     FrozenSet,
-    Iterable,
->>>>>>> 39c292ef
     Iterator,
     List,
     Mapping,
@@ -56,37 +41,23 @@
     SlotName,
     SlotTypes,
 )
-<<<<<<< HEAD
-from ai.backend.common.logging import BraceStyleAdapter
-from ai.backend.common.plugin import AbstractPlugin, BasePluginContext
+
 from .alloc_map import (  # Expose legacy import names for plugins  # noqa: F401
     AbstractAllocMap as AbstractAllocMap,
-    AllocationStrategy as AllocationStrategy,
-    DiscretePropertyAllocMap as DiscretePropertyAllocMap,
-    FractionAllocMap as FractionAllocMap,
-    DeviceSlotInfo as DeviceSlotInfo,
-=======
-
-from .exception import (
-    InsufficientResource,
-    InvalidResourceArgument,
-    InvalidResourceCombination,
-    NotMultipleOfQuantum,
->>>>>>> 39c292ef
 )
+from .alloc_map import AllocationStrategy as AllocationStrategy
+from .alloc_map import DeviceSlotInfo as DeviceSlotInfo
+from .alloc_map import DiscretePropertyAllocMap as DiscretePropertyAllocMap
+from .alloc_map import FractionAllocMap as FractionAllocMap
 from .stats import ContainerMeasurement, NodeMeasurement, StatContext
 from .types import Container as SessionContainer
 
 if TYPE_CHECKING:
     from io import TextIOWrapper
 
-<<<<<<< HEAD
+    from aiofiles.threadpool.text import AsyncTextIOWrapper
+
 log = BraceStyleAdapter(logging.getLogger(__name__))
-=======
-    from aiofiles.threadpool.text import AsyncTextIOWrapper
-
-log = BraceStyleAdapter(logging.getLogger('ai.backend.agent.resources'))
->>>>>>> 39c292ef
 
 known_slot_types: Mapping[SlotName, SlotTypes] = {}
 
