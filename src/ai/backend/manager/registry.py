--- conflicted
+++ resolved
@@ -1811,37 +1811,24 @@
                         transit_to = KernelStatus.CANCELLED
 
                         async def _update() -> None:
-<<<<<<< HEAD
                             values = {
                                 'status': transit_to,
                                 'status_info': reason,
                                 'status_changed': now,
                                 'terminated_at': now,
+                                'status_history': sql_json_merge(
+                                    KernelRow.status_history,
+                                    (),
+                                    {
+                                        transit_to.name: now.isoformat(),
+                                    },
+                                ),
                             }
                             async with self.db.begin_session() as db_sess:
                                 query = (
                                     sa.update(KernelRow)
                                     .values(**values)
                                     .where(KernelRow.id == kernel.id)
-=======
-                            async with self.db.begin() as conn:
-                                await conn.execute(
-                                    sa.update(kernels)
-                                    .values({
-                                        'status': KernelStatus.CANCELLED,
-                                        'status_info': reason,
-                                        'status_changed': now,
-                                        'terminated_at': now,
-                                        'status_history': sql_json_merge(
-                                            kernels.c.status_history,
-                                            (),
-                                            {
-                                                KernelStatus.CANCELLED.name: now.isoformat(),
-                                            },
-                                        ),
-                                    })
-                                    .where(kernels.c.id == kernel['id']),
->>>>>>> 7207d732
                                 )
                                 await db_sess.execute(query)
 
@@ -1877,100 +1864,6 @@
                         else:
                             to_be_terminated.append(kernel)
 
-<<<<<<< HEAD
-                        if kernel.cluster_role == DEFAULT_ROLE:
-=======
-                        async def _update() -> None:
-                            kern_stat = await redis_helper.execute(
-                                self.redis_stat,
-                                lambda r: r.get(str(kernel['id'])),
-                            )
-                            async with self.db.begin() as conn:
-                                values = {
-                                    'status': KernelStatus.TERMINATED,
-                                    'status_info': reason,
-                                    'status_changed': now,
-                                    'terminated_at': now,
-                                    'status_history': sql_json_merge(
-                                        kernels.c.status_history,
-                                        (),
-                                        {
-                                            KernelStatus.TERMINATED.name: now.isoformat(),
-                                        },
-                                    ),
-                                }
-                                if kern_stat:
-                                    values['last_stat'] = msgpack.unpackb(kern_stat)
-                                await conn.execute(
-                                    sa.update(kernels)
-                                    .values(values)
-                                    .where(kernels.c.id == kernel['id']),
-                                )
-
-                        if kernel['cluster_role'] == DEFAULT_ROLE:
->>>>>>> 7207d732
-                            # The main session is terminated;
-                            # decrement the user's concurrency counter
-                            await redis_helper.execute(
-                                self.redis_stat,
-                                lambda r: r.incrby(
-                                    f"keypair.concurrency_used.{kernel.access_key}",
-                                    -1,
-                                ),
-                            )
-
-                        transit_to = KernelStatus.TERMINATED
-
-                        async def _update() -> None:
-<<<<<<< HEAD
-                            kern_stat = await redis_helper.execute(
-                                self.redis_stat,
-                                lambda r: r.get(str(kernel.id)),
-                            )
-                            values = {
-                                'status': transit_to,
-                                'status_info': reason,
-                                'status_changed': now,
-                                'terminated_at': now,
-                            }
-                            if kern_stat:
-                                values['last_stat'] = msgpack.unpackb(kern_stat)
-                            async with self.db.begin_session() as db_sess:
-                                query = (
-                                    sa.update(KernelRow)
-                                    .values(**values)
-                                    .where(KernelRow.id == kernel.id)
-=======
-                            async with self.db.begin() as conn:
-                                await conn.execute(
-                                    sa.update(kernels)
-                                    .values({
-                                        'status': KernelStatus.TERMINATING,
-                                        'status_info': reason,
-                                        'status_changed': now,
-                                        'status_data': {
-                                            "kernel": {"exit_code": None},
-                                            "session": {"status": "terminating"},
-                                        },
-                                        'status_history': sql_json_merge(
-                                            kernels.c.status_history,
-                                            (),
-                                            {
-                                                KernelStatus.TERMINATING.name: now.isoformat(),
-                                            },
-                                        ),
-                                    })
-                                    .where(kernels.c.id == kernel['id']),
->>>>>>> 7207d732
-                                )
-                                await db_sess.execute(query)
-
-                        await execute_with_retry(_update)
-                        # await self.event_producer.produce_event(
-                        #     KernelTerminatedEvent(kernel.id, reason),
-                        # )
-                    else:
-
                         if kernel.cluster_role == DEFAULT_ROLE:
                             # The main session is terminated;
                             # decrement the user's concurrency counter
@@ -1982,6 +1875,53 @@
                                 ),
                             )
 
+                        transit_to = KernelStatus.TERMINATED
+
+                        async def _update() -> None:
+                            kern_stat = await redis_helper.execute(
+                                self.redis_stat,
+                                lambda r: r.get(str(kernel.id)),
+                            )
+                            values = {
+                                'status': transit_to,
+                                'status_info': reason,
+                                'status_changed': now,
+                                'terminated_at': now,
+                                'status_history': sql_json_merge(
+                                    KernelRow.status_history,
+                                    (),
+                                    {
+                                        transit_to.name: now.isoformat(),
+                                    },
+                                ),
+                            }
+                            if kern_stat:
+                                values['last_stat'] = msgpack.unpackb(kern_stat)
+                            async with self.db.begin_session() as db_sess:
+                                query = (
+                                    sa.update(KernelRow)
+                                    .values(**values)
+                                    .where(KernelRow.id == kernel.id)
+                                )
+                                await db_sess.execute(query)
+
+                        await execute_with_retry(_update)
+                        # await self.event_producer.produce_event(
+                        #     KernelTerminatedEvent(kernel.id, reason),
+                        # )
+                    else:
+
+                        if kernel.cluster_role == DEFAULT_ROLE:
+                            # The main session is terminated;
+                            # decrement the user's concurrency counter
+                            await redis_helper.execute(
+                                self.redis_stat,
+                                lambda r: r.incrby(
+                                    f"keypair.concurrency_used.{kernel.access_key}",
+                                    -1,
+                                ),
+                            )
+
                         transit_to = KernelStatus.TERMINATING
 
                         async def _update() -> None:
@@ -1993,6 +1933,13 @@
                                     "kernel": {"exit_code": None},
                                     "session": {"status": "terminating"},
                                 },
+                                'status_history': sql_json_merge(
+                                    KernelRow.status_history,
+                                    (),
+                                    {
+                                        transit_to.name: now.isoformat(),
+                                    },
+                                ),
                             }
                             async with self.db.begin_session() as db_sess:
                                 query = (
@@ -2158,27 +2105,23 @@
                 self.kernel_creation_tracker[
                     kernel.id
                 ] = start_future
+                transit_to = KernelStatus.RESTARTING
+                values = {
+                    'status': transit_to,
+                    'status_history': sql_json_merge(
+                        KernelRow.status_history,
+                        (),
+                        {
+                            transit_to.name: datetime.now(tzutc()).isoformat(),
+                        },
+                    ),
+                }
                 try:
                     async with self.db.begin_session() as db_sess:
                         query = (
-<<<<<<< HEAD
                             sa.update(KernelRow)
-                            .values(status=KernelStatus.RESTARTING)
+                            .values(**values)
                             .where(KernelRow.id == kernel.id)
-=======
-                            kernels.update()
-                            .values({
-                                'status': KernelStatus.RESTARTING,
-                                'status_history': sql_json_merge(
-                                    kernels.c.status_history,
-                                    (),
-                                    {
-                                        KernelStatus.RESTARTING.name: datetime.now(tzutc()).isoformat(),
-                                    },
-                                ),
-                            })
-                            .where(kernels.c.id == kernel['id'])
->>>>>>> 7207d732
                         )
                         await db_sess.execute(query)
                     async with RPCContext(
@@ -2199,39 +2142,26 @@
                         )
                     await start_future
                     async with self.db.begin_session() as db_sess:
+                        transit_to = KernelStatus.RUNNING
                         query = (
-<<<<<<< HEAD
                             sa.update(KernelRow)
                             .values(
-                                status=KernelStatus.RUNNING,
+                                status=transit_to,
                                 container_id=kernel_info['container_id'],
                                 repl_in_port=kernel_info['repl_in_port'],
                                 repl_out_port=kernel_info['repl_out_port'],
                                 stdin_port=kernel_info['stdin_port'],
                                 stdout_port=kernel_info['stdout_port'],
                                 service_ports=kernel_info.get('service_ports', []),
+                                status_history=sql_json_merge(
+                                    KernelRow.status_history,
+                                    (),
+                                    {
+                                        transit_to.name: datetime.now(tzutc()).isoformat(),
+                                    },
+                                ),
                             )
                             .where(KernelRow.id == kernel.id)
-=======
-                            kernels.update()
-                            .values({
-                                'status': KernelStatus.RUNNING,
-                                'container_id': kernel_info['container_id'],
-                                'repl_in_port': kernel_info['repl_in_port'],
-                                'repl_out_port': kernel_info['repl_out_port'],
-                                'stdin_port': kernel_info['stdin_port'],
-                                'stdout_port': kernel_info['stdout_port'],
-                                'service_ports': kernel_info.get('service_ports', []),
-                                'status_history': sql_json_merge(
-                                    kernels.c.status_history,
-                                    (),
-                                    {
-                                        KernelStatus.RUNNING.name: datetime.now(tzutc()).isoformat(),
-                                    },
-                                ),
-                            })
-                            .where(kernels.c.id == kernel['id'])
->>>>>>> 7207d732
                         )
                         await db_sess.execute(query)
                 finally:
@@ -2696,34 +2626,25 @@
         status_data: Mapping[str, Any] | None,
     ) -> None:
         now = datetime.now(tzutc())
-<<<<<<< HEAD
         updated: Dict[str, Any] = {}
         if status is not None:
             updated['status'] = status
-        if status_info is not None:
-            updated['status_info'] = status_info
-        if status_data is not None:
-            updated['status_data'] = status_data
-
-        if not updated:
-            return
-=======
-        data = {
-            'status': status,
-            'status_info': reason,
-            'status_changed': now,
-            'status_history': sql_json_merge(
-                kernels.c.status_history,
+            updated['status_history'] = sql_json_merge(
+                KernelRow.status_history,
                 (),
                 {
                     status.name: now.isoformat(),
                 },
             ),
-        }
-        if status in (KernelStatus.CANCELLED, KernelStatus.TERMINATED):
-            data['terminated_at'] = now
-        data.update(extra_fields)
->>>>>>> 7207d732
+            if status in (KernelStatus.CANCELLED, KernelStatus.TERMINATED):
+                updated['terminated_at'] = now
+        if status_info is not None:
+            updated['status_info'] = status_info
+        if status_data is not None:
+            updated['status_data'] = status_data
+
+        if not updated:
+            return
 
         async def _update() -> None:
             async with self.db.begin_session() as db_sess:
@@ -2987,7 +2908,6 @@
                         .selectinload(SessionRow.kernels).noload('*'),
                     )
                 )
-<<<<<<< HEAD
                 result = await db_sess.execute(query)
                 session = result.scalars().first().session
                 sibling_kernels = session.kernels
@@ -2999,47 +2919,18 @@
                         'status_info': reason,
                         'status_changed': now,
                         'terminated_at': now,
+                        'status_history': sql_json_merge(
+                            SessionRow.status_history,
+                            (),
+                            {
+                                SessionStatus.TERMINATED.name: datetime.now(tzutc()).isoformat(),
+                            },
+                        ),
                     }
                     query = (
                         sa.update(SessionRow)
                         .values(**values)
                         .where(SessionRow.id == session.id)
-=======
-                result = await conn.execute(kernels_query)
-                rows = result.fetchall()
-                if not rows:
-                    return False, None
-                session_id = rows[0]['session_id']
-                if nmget(rows[0]['status_data'], "session.status") == "terminated":
-                    # if already marked "session-terminated", skip the rest process
-                    return False, session_id
-                all_terminated = all(map(
-                    lambda row: row['status'] in (KernelStatus.TERMINATED, KernelStatus.CANCELLED),
-                    rows,
-                ))
-                if all_terminated:
-                    await conn.execute(
-                        sa.update(kernels)
-                        .values(
-                            status_data=sql_json_merge(
-                                kernels.c.status_data,
-                                ("session",),
-                                {
-                                    "status": "terminated",
-                                },
-                            ),
-                            status_history=sql_json_merge(
-                                kernels.c.status_history,
-                                (),
-                                {
-                                    KernelStatus.TERMINATED.name: datetime.now(tzutc()).isoformat(),
-                                },
-                            ),
-                        )
-                        .where(
-                            (kernels.c.session_id == session_id),
-                        ),
->>>>>>> 7207d732
                     )
                     await db_sess.execute(query)
                 all_terminated = session.status in (SessionStatus.TERMINATED, SessionStatus.CANCELLED)
