--- conflicted
+++ resolved
@@ -648,7 +648,6 @@
         async def _pre_func(conn: SAConnection) -> None:
             nonlocal user_update_data, prev_domain_name, prev_role, prev_user_data
             result = await conn.execute(
-<<<<<<< HEAD
                 sa.select([
                     users.c.uuid,
                     users.c.username,
@@ -661,15 +660,6 @@
                     users.c.role,
                     users.c.status,
                 ])
-=======
-                sa.select(
-                    [
-                        users.c.domain_name,
-                        users.c.role,
-                        users.c.status,
-                    ]
-                )
->>>>>>> 14373e7b
                 .select_from(users)
                 .where(users.c.email == email),
             )
@@ -677,7 +667,6 @@
             prev_domain_name = row.domain_name
             prev_role = row.role
             user_update_data = data.copy()
-<<<<<<< HEAD
             prev_user_data = {'user_id': row.uuid,
                               'username': row.username,
                               'email': row.email,
@@ -691,12 +680,6 @@
             if 'status' in data and row.status != data['status']:
                 # user mutation is only for admin
                 user_update_data['status_info'] = 'admin-requested'
-=======
-            if "status" in data and row.status != data["status"]:
-                user_update_data[
-                    "status_info"
-                ] = "admin-requested"  # user mutation is only for admin
->>>>>>> 14373e7b
 
         update_query = lambda: (  # uses lambda because user_update_data is modified in _pre_func()
             sa.update(users).values(user_update_data).where(users.c.email == email)
@@ -874,7 +857,6 @@
             prev_user_data = dict(result.first())
             # Make all user keypairs inactive.
             from ai.backend.manager.models import keypairs
-<<<<<<< HEAD
             get_ak_info = await conn.execute(
                 sa.select([keypairs.c.access_key,
                            keypairs.c.is_active])
@@ -910,9 +892,6 @@
                 await CreateAuditLog.mutate(info, auditlog_data_keypair)
             except Exception as e:
                 log.error(str(e))
-=======
-
->>>>>>> 14373e7b
             await conn.execute(
                 sa.update(keypairs).values(is_active=False).where(keypairs.c.user_id == email),
             )
