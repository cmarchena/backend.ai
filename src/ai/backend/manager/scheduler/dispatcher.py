--- conflicted
+++ resolved
@@ -5,11 +5,8 @@
 import logging
 from contextvars import ContextVar
 from datetime import datetime, timedelta
-<<<<<<< HEAD
 from decimal import Decimal
-=======
 from functools import partial
->>>>>>> 7d23b510
 from typing import TYPE_CHECKING, Any, Awaitable, Final, List, Optional, Sequence, Tuple, Union
 
 import aiotools
@@ -343,10 +340,6 @@
                 # no matching entry for picked session?
                 raise RuntimeError("should not reach here")
             sess_ctx = pending_sessions.pop(picked_idx)
-<<<<<<< HEAD
-
-=======
->>>>>>> 7d23b510
             log_fmt = "schedule(s:{}, type:{}, name:{}, ak:{}, cluster_mode:{}): "
             log_args = (
                 sess_ctx.id,
@@ -485,7 +478,6 @@
 
                 await execute_with_retry(_update)
 
-<<<<<<< HEAD
             async with self.db.begin_readonly_session() as db_sess:
                 schedulable_sess = await get_session_by_id(
                     db_sess,
@@ -501,9 +493,6 @@
                 )
 
             if schedulable_sess.cluster_mode == ClusterMode.SINGLE_NODE:
-=======
-            if sess_ctx.cluster_mode == ClusterMode.SINGLE_NODE:
->>>>>>> 7d23b510
                 await self._schedule_single_node_session(
                     sched_ctx,
                     scheduler,
@@ -543,121 +532,62 @@
         """
         log_fmt = _log_fmt.get("")
         log_args = _log_args.get(tuple())
-<<<<<<< HEAD
-
-        requested_architecture = sess_ctx.main_kernel.image_row.architecture
-        # Single node session can't have multiple containers with different arch
-        if any(
-            kernel.image_row.architecture != requested_architecture for kernel in sess_ctx.kernels
-        ):
-=======
-        requested_architectures = set(x.image_ref.architecture for x in sess_ctx.kernels)
+        requested_architectures = set(x.image_row.architecture for x in sess_ctx.kernels)
         if len(requested_architectures) > 1:
->>>>>>> 7d23b510
             raise GenericBadRequest(
                 "Cannot assign multiple kernels with different architecture"
                 "on single node session",
             )
-<<<<<<< HEAD
-        candidate_agents = [
-            ag for ag in candidate_agents if ag.architecture == requested_architecture
-        ]
-=======
         requested_architecture = requested_architectures.pop()
         compatible_candidate_agents = [
-            *filter(
-                lambda x: x.architecture == requested_architecture,
-                candidate_agents,
-            ),
+            ag for ag in candidate_agents if ag.architecture == requested_architecture
         ]
         if not compatible_candidate_agents:
             raise InstanceNotAvailable(
                 extra_msg=(
                     f"No agents found to be compatible with the image acrhitecture "
-                    f"(image[0]: {sess_ctx.kernels[0].image_ref}, "
+                    f"(image[0]: {sess_ctx.main_kernel.image_row.image_ref}, "
                     f"arch: {requested_architecture})"
                 ),
             )
->>>>>>> 7d23b510
         try:
-            if not candidate_agents:
-                raise InstanceNotAvailable(
-                    "There is no candidate agent. "
-                    f"At least one agent which has {requested_architecture} architecture is needed.",
-                )
             # If sess_ctx.agent_id is already set for manual assignment by superadmin,
             # skip assign_agent_for_session().
-<<<<<<< HEAD
             agent = sess_ctx.main_kernel.agent_row
             agent_id: AgentId
-            if agent is None:
-                cand_agent = scheduler.assign_agent_for_session(candidate_agents, sess_ctx)
+            if agent is not None:
+                agent_id = agent.id
+            else:
+                # Let the scheduler check the resource availability and decide the target agent
+                cand_agent = scheduler.assign_agent_for_session(compatible_candidate_agents, sess_ctx)
                 if cand_agent is None:
-                    raise InstanceNotAvailable("No agent is available.")
+                    raise InstanceNotAvailable(
+                        extra_msg=(
+                            f"Could not find a contiguous resource region in any agent "
+                            f"big enough to host the session "
+                            f"({sess_ctx.id})"
+                        ),
+                    )
                 assert cand_agent is not None
                 agent_id = cand_agent
-            else:
-                agent_id = agent.id
             async with self.db.begin_session() as agent_db_sess:
                 query = sa.select(AgentRow.available_slots).where(AgentRow.id == agent_id)
-                result = await agent_db_sess.execute(query)
-                available_agent_slots = result.scalar()
-                # if pass the available test
+                available_agent_slots = (await agent_db_sess.execute(query)).scalar()
                 if available_agent_slots is None:
-                    raise InstanceNotAvailable("There is no such agent.")
+                    raise GenericBadRequest(f"No such agent: {agent_id}")
                 assert isinstance(available_agent_slots, ResourceSlot)
-                insufficient_slots = {
-                    slot: val
-                    for slot, val in sess_ctx.requested_slots.items()
-                    if val > available_agent_slots.get(slot, Decimal(0))
-                }
-                if insufficient_slots:
-                    slot_names = ", ".join(insufficient_slots.keys())
-                    raise InstanceNotAvailable(
-                        "The resource slot does not have the enough remaining capacity. "
-                        f"Insufficient slots: ({slot_names})"
-                    )
-=======
-            agent_id = None
-            async with self.db.begin() as agent_db_conn:
-                if sess_ctx.agent_id is not None:
-                    # Check the resource availability of the manually designated agent
-                    agent_id = sess_ctx.agent_id
-                    query = (
-                        sa.select([agents.c.available_slots])
-                        .select_from(agents)
-                        .where(agents.c.id == agent_id)
-                    )
-                    available_agent_slots = (await agent_db_conn.execute(query)).scalar()
-                    if available_agent_slots is None:
-                        raise GenericBadRequest(f"No such agent: {agent_id}")
-                    for key in available_agent_slots:
-                        if available_agent_slots[key] >= sess_ctx.requested_slots[key]:
-                            continue
-                        else:
-                            raise InstanceNotAvailable(
-                                extra_msg=(
-                                    f"The designated agent ({agent_id}) does not have "
-                                    f"the enough remaining capacity ({key}, "
-                                    f"requested: {sess_ctx.requested_slots[key]}, "
-                                    f"available: {available_agent_slots[key]})."
-                                ),
-                            )
-                else:
-                    # Let the scheduler check the resource availability and decide the target agent
-                    agent_id = scheduler.assign_agent_for_session(
-                        compatible_candidate_agents, sess_ctx
-                    )
-                    if agent_id is None:
+                for key in available_agent_slots:
+                    if available_agent_slots[key] >= sess_ctx.requested_slots[key]:
+                        continue
+                    else:
                         raise InstanceNotAvailable(
                             extra_msg=(
-                                f"Could not find a contiguous resource region in any agent "
-                                f"big enough to host the session "
-                                f"({sess_ctx.session_id})"
+                                f"The designated agent ({agent_id}) does not have "
+                                f"the enough remaining capacity ({key}, "
+                                f"requested: {sess_ctx.requested_slots[key]}, "
+                                f"available: {available_agent_slots[key]})."
                             ),
                         )
-                assert agent_id is not None
->>>>>>> 7d23b510
                 agent_alloc_ctx = await _reserve_agent(
                     sched_ctx,
                     agent_db_sess,
@@ -668,13 +598,8 @@
         except InstanceNotAvailable as sched_failure:
             log.debug(log_fmt + "no-available-instances", *log_args)
 
-<<<<<<< HEAD
-            async def _update() -> None:
+            async def _update_sched_failure(exc: InstanceNotAvailable) -> None:
                 async with self.db.begin_session() as kernel_db_sess:
-=======
-            async def _update_sched_failure(exc: InstanceNotAvailable) -> None:
-                async with self.db.begin() as kernel_db_conn:
->>>>>>> 7d23b510
                     await _rollback_predicate_mutations(
                         kernel_db_sess,
                         sched_ctx,
@@ -683,28 +608,15 @@
                     query = (
                         sa.update(SessionRow)
                         .values(
-<<<<<<< HEAD
                             status_info="no-available-instances",
                             status_data=sql_json_increment(
                                 SessionRow.status_data,
                                 ("scheduler", "retries"),
                                 parent_updates={
                                     "last_try": datetime.now(tzutc()).isoformat(),
+                                    "msg": exc.extra_msg,
                                 },
                             ),
-=======
-                            {
-                                "status_info": "no-available-instances",
-                                "status_data": sql_json_increment(
-                                    kernels.c.status_data,
-                                    ("scheduler", "retries"),
-                                    parent_updates={
-                                        "last_try": datetime.now(tzutc()).isoformat(),
-                                        "msg": exc.extra_msg,
-                                    },
-                                ),
-                            }
->>>>>>> 7d23b510
                         )
                         .where(SessionRow.id == sess_ctx.id)
                     )
@@ -719,13 +631,8 @@
             )
             exc_data = convert_to_status_data(e)
 
-<<<<<<< HEAD
-            async def _update() -> None:
+            async def _update_generic_failure() -> None:
                 async with self.db.begin_session() as kernel_db_sess:
-=======
-            async def _update_generic_failure() -> None:
-                async with self.db.begin() as kernel_db_conn:
->>>>>>> 7d23b510
                     await _rollback_predicate_mutations(
                         kernel_db_sess,
                         sched_ctx,
@@ -819,35 +726,51 @@
             for kernel in sess_ctx.kernels:
                 agent_alloc_ctx: AgentAllocationContext | None = None
                 try:
-<<<<<<< HEAD
                     agent = kernel.agent_row
-                    if agent is None:
-                        # limit agent candidates with requested image architecture
-                        candidate_agents = [
+                    if agent is not None:
+                        # Check the resource availability of the manually designated agent
+                        query = sa.select(AgentRow.available_slots).where(AgentRow.id == agent.id)
+                        available_agent_slots = (await agent_db_sess.execute(query)).scalar()
+                        if available_agent_slots is None:
+                            raise GenericBadRequest(f"No such agent: {agent.id}")
+                        for key in available_agent_slots:
+                            if available_agent_slots[key] >= kernel.requested_slots[key]:
+                                continue
+                            else:
+                                raise InstanceNotAvailable(
+                                    extra_msg=(
+                                        f"The designated agent ({agent.id}) does not have "
+                                        f"the enough remaining capacity ({key}, "
+                                        f"requested: {sess_ctx.requested_slots[key]}, "
+                                        f"available: {available_agent_slots[key]})."
+                                    ),
+                                )
+                    else:
+                        # Each kernel may have different images and different architectures
+                        compatible_candidate_agents = [
                             ag
                             for ag in candidate_agents
                             if ag.architecture == kernel.image_row.architecture
                         ]
-                        if not candidate_agents:
-                            raise InstanceNotAvailable("There is no candidate agent.")
-                        agent = scheduler.assign_agent_for_kernel(candidate_agents, kernel)
+                        if not compatible_candidate_agents:
+                            raise InstanceNotAvailable(
+                                extra_msg=(
+                                    f"No agents found to be compatible with the image acrhitecture "
+                                    f"(image: {kernel.image_row.image_ref}, "
+                                    f"arch: {kernel.image_row.image_ref.architecture})"
+                                ),
+                            )
+                        # Let the scheduler check the resource availability and decide the target agent
+                        agent = scheduler.assign_agent_for_kernel(compatible_candidate_agents, kernel)
+                        if agent is None:
+                            raise InstanceNotAvailable(
+                                extra_msg=(
+                                    f"Could not find a contiguous resource region in any agent "
+                                    f"big enough to host a kernel in the session "
+                                    f"({sess_ctx.id})"
+                                ),
+                            )
                     assert agent is not None
-
-                    query = sa.select(AgentRow.available_slots).where(AgentRow.id == agent.id)
-                    available_agent_slots = (await agent_db_sess.execute(query)).scalar()
-                    if available_agent_slots is None:
-                        raise InstanceNotAvailable("There is no such agent.")
-                    insufficient_slots = {
-                        slot: val
-                        for slot, val in sess_ctx.requested_slots.items()
-                        if val > available_agent_slots.get(slot, Decimal(0))
-                    }
-                    if insufficient_slots:
-                        slot_names = ", ".join(insufficient_slots.keys())
-                        raise InstanceNotAvailable(
-                            "The resource slot does not have the enough remaining capacity. "
-                            f"Insufficient slots: ({slot_names})"
-                        )
 
                     async def _reserve() -> None:
                         nonlocal agent_alloc_ctx, candidate_agents
@@ -860,97 +783,18 @@
                                 kernel.requested_slots,
                                 extra_conds=agent_query_extra_conds,
                             )
+                            # Update the agent data to schedule the next kernel in the session
                             candidate_agents = await list_schedulable_agents_by_sgroup(
                                 agent_db_sess,
                                 sgroup_name,
                             )
 
                     await execute_with_retry(_reserve)
-                except InstanceNotAvailable:
-                    log.debug(log_fmt + "no-available-instances", *log_args)
-
-                    async def _update() -> None:
-                        async with self.db.begin_session() as agent_db_sess:
-=======
-                    agent_id: AgentId | None
-                    if kernel.agent_id is not None:
-                        # Check the resource availability of the manually designated agent
-                        agent_id = kernel.agent_id
-                        query = (
-                            sa.select([agents.c.available_slots])
-                            .select_from(agents)
-                            .where(agents.c.id == agent_id)
-                        )
-                        available_agent_slots = (await agent_db_conn.execute(query)).scalar()
-                        if available_agent_slots is None:
-                            raise GenericBadRequest(f"No such agent: {agent_id}")
-                        for key in available_agent_slots:
-                            if available_agent_slots[key] >= kernel.requested_slots[key]:
-                                continue
-                            else:
-                                raise InstanceNotAvailable(
-                                    extra_msg=(
-                                        f"The designated agent ({agent_id}) does not have "
-                                        f"the enough remaining capacity ({key}, "
-                                        f"requested: {sess_ctx.requested_slots[key]}, "
-                                        f"available: {available_agent_slots[key]})."
-                                    ),
-                                )
-                    else:
-                        # Each kernel may have different images and different architectures
-                        compatible_candidate_agents = [
-                            *filter(
-                                lambda x: x.architecture == kernel.image_ref.architecture,
-                                candidate_agents,
-                            ),
-                        ]
-                        if not compatible_candidate_agents:
-                            raise InstanceNotAvailable(
-                                extra_msg=(
-                                    f"No agents found to be compatible with the image acrhitecture "
-                                    f"(image: {kernel.image_ref}, "
-                                    f"arch: {kernel.image_ref.architecture})"
-                                ),
-                            )
-                        # Let the scheduler check the resource availability and decide the target agent
-                        agent_id = scheduler.assign_agent_for_kernel(
-                            compatible_candidate_agents, kernel
-                        )
-                        if agent_id is None:
-                            raise InstanceNotAvailable(
-                                extra_msg=(
-                                    f"Could not find a contiguous resource region in any agent "
-                                    f"big enough to host a kernel in the session "
-                                    f"({sess_ctx.session_id})"
-                                ),
-                            )
-                    assert agent_id is not None
-
-                    async def _reserve() -> None:
-                        nonlocal agent_alloc_ctx, candidate_agents
-                        async with agent_db_conn.begin_nested():
-                            agent_alloc_ctx = await _reserve_agent(
-                                sched_ctx,
-                                agent_db_conn,
-                                sgroup_name,
-                                agent_id,
-                                kernel.requested_slots,
-                                extra_conds=agent_query_extra_conds,
-                            )
-                            # Update the agent data to schedule the next kernel in the session
-                            candidate_agents = await _list_agents_by_sgroup(
-                                agent_db_conn,
-                                sgroup_name,
-                            )
-
-                    await execute_with_retry(_reserve)
-
                 except InstanceNotAvailable as sched_failure:
                     log.debug(log_fmt + "no-available-instances", *log_args)
 
                     async def _update_sched_failure(exc: InstanceNotAvailable) -> None:
-                        async with self.db.begin() as kernel_db_conn:
->>>>>>> 7d23b510
+                        async with self.db.begin_session() as agent_db_sess:
                             await _rollback_predicate_mutations(
                                 agent_db_sess,
                                 sched_ctx,
@@ -959,28 +803,15 @@
                             query = (
                                 sa.update(KernelRow)
                                 .values(
-<<<<<<< HEAD
                                     status_info="no-available-instances",
                                     status_data=sql_json_increment(
                                         KernelRow.status_data,
                                         ("scheduler", "retries"),
                                         parent_updates={
                                             "last_try": datetime.now(tzutc()).isoformat(),
+                                            "msg": exc.extra_msg,
                                         },
                                     ),
-=======
-                                    {
-                                        "status_info": "no-available-instances",
-                                        "status_data": sql_json_increment(
-                                            kernels.c.status_data,
-                                            ("scheduler", "retries"),
-                                            parent_updates={
-                                                "last_try": datetime.now(tzutc()).isoformat(),
-                                                "msg": exc.extra_msg,
-                                            },
-                                        ),
-                                    }
->>>>>>> 7d23b510
                                 )
                                 .where(KernelRow.id == kernel.id)
                             )
@@ -995,13 +826,8 @@
                     )
                     exc_data = convert_to_status_data(e)
 
-<<<<<<< HEAD
-                    async def _update() -> None:
+                    async def _update_generic_failure() -> None:
                         async with self.db.begin_session() as kernel_db_sess:
-=======
-                    async def _update_generic_failure() -> None:
-                        async with self.db.begin() as kernel_db_conn:
->>>>>>> 7d23b510
                             await _rollback_predicate_mutations(
                                 kernel_db_sess,
                                 sched_ctx,
